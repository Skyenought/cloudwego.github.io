---
title: "错误处理"
<<<<<<< HEAD
date: 2022-05-23
weight: 8
=======
date: 2023-04-18
weight: 6
>>>>>>> 2554cac9
description: >

---

## 错误

在 Hertz 中，定义了如下的错误结构体：

```go
type Error struct {
   Err  error
   Type ErrorType
   Meta interface{}
}
```

其中 `Err` 为标准错误，`Type` 为自定义错误类型，`Meta` 为错误元数据。

### 错误类型

为了更高效的处理错误，Hertz 针对错误类型做了如下预定义：

```go
// binding 过程的错误
ErrorTypeBind ErrorType = 1 << iota
// rendering 过程的错误
ErrorTypeRender
// Hertz内部错误，业务无需感知
ErrorTypePrivate
// 相对于Private来说，需要外部感知的错误
ErrorTypePublic
// 其他错误
ErrorTypeAny
```

建议按照错误类别定义相应的错误。

### 自定义错误

使用如下接口自定义错误：

```go
// shortcut for creating a public *Error from string
func NewPublic(err string) *Error {
   return New(errors.New(err), ErrorTypePublic, nil)
}

// shortcut for creating a private *Error from string
func NewPrivate(err string) *Error {
   return New(errors.New(err), ErrorTypePrivate, nil)
}

func New(err error, t ErrorType, meta interface{}) *Error {
   return &Error{
      Err:  err,
      Type: t,
      Meta: meta,
   }
}

func Newf(t ErrorType, meta interface{}, format string, v ...interface{}) *Error {
	return New(fmt.Errorf(format, v...), t, meta)
}

func NewPublicf(format string, v ...interface{}) *Error {
	return New(fmt.Errorf(format, v...), ErrorTypePublic, nil)
}

func NewPrivatef(format string, v ...interface{}) *Error {
	return New(fmt.Errorf(format, v...), ErrorTypePrivate, nil)
}

```

### 相关方法

| 函数签名                         | 描述                                             |
| -------------------------------- | ------------------------------------------------ |
| SetType(flags ErrorType) *Error  | 将 `Error` 的 `ErrorType` 设置为给定的 `flags`   |
| Error() string                   | 实现标准 `error` 接口                            |
| Unwrap() error                   | 抛出错误                                         |
| SetMeta(data interface{}) *Error | 设置元数据                                       |
| IsType(flags ErrorType) bool     | 判断 `Error` 的 `ErrorType` 是否为给定的 `flags` |
| JSON() interface{}               | 将错误转换为 `json` 对象                           |

## ErrorChain

除了针对错误定义的约定以外，框架同时提供 ErrorChain（错误链）能力。顾名思义，能够方便业务将一次请求处理上所遇到的所有错误绑定到错误链上，可以方便后续（一般是在中间件中）对所有错误进行统一处理。

### 相关方法

| 函数签名                         | 描述                                   |
| -------------------------------- | -------------------------------------- |
| String() string                  | 返回一个可读性强的文本用于展示所有错误 |
| Errors() []string                | 将错误链转换为标准错误数组             |
| ByType(typ ErrorType) ErrorChain | 按给定的错误类型返回对应的子错误链     |
| Last() *Error                    | 返回最后（最新）的一个错误             |
| JSON() interface{}               | 将所有错误转换为 `json` 对象               |

### 如何使用

对应的 API 为：`RequestContext.Error(err)`，调用该 API 会将 err 绑到对应的请求上下文上之上。

获取请求上下文已绑定的所有错误的方式：`RequestContext.Errors`。

```go
// 运行此代码并打开游览器访问 localhost:8080/error
package main

import (
	"context"
	"errors"

	"github.com/cloudwego/hertz/pkg/app"
	"github.com/cloudwego/hertz/pkg/app/server"
	"github.com/cloudwego/hertz/pkg/protocol/consts"
)

func main() {
	h := server.New(server.WithHostPorts(":8080"))

	h.GET("/error", handle1, handle2, handle3)

	h.Spin()
}

func handle1(_ context.Context, c *app.RequestContext) {
	_ = c.Error(errors.New("first err"))
}

func handle2(_ context.Context, c *app.RequestContext) {
	_ = c.Error(errors.New("second err"))
}

func handle3(_ context.Context, c *app.RequestContext) {
    c.JSON(consts.StatusOK, c.Errors.Errors())
}
```
<|MERGE_RESOLUTION|>--- conflicted
+++ resolved
@@ -1,12 +1,8 @@
 ---
 title: "错误处理"
-<<<<<<< HEAD
+
 date: 2022-05-23
 weight: 8
-=======
-date: 2023-04-18
-weight: 6
->>>>>>> 2554cac9
 description: >
 
 ---
